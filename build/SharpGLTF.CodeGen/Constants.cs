--- conflicted
+++ resolved
@@ -1,92 +1,86 @@
-﻿using System;
-using System.Collections.Generic;
-using System.Text;
-
-namespace SharpGLTF
-{
-    static class Constants
-    {
-        #region root paths
-
-        public static string RemoteSchemaRepo = "https://github.com/KhronosGroup/glTF.git";
-
-        /// <summary>
-        /// Program directory
-        /// </summary>
-        public static string ProgramDirectory => System.IO.Path.GetDirectoryName(typeof(Program).Assembly.Location);
-
-        /// <summary>
-        /// Directory where the schema is downloaded and used as source
-        /// </summary>
-        public static string LocalRepoDirectory => System.IO.Path.Combine(ProgramDirectory, "glTF");
-
-
-        public static string ProgramDirectory => System.IO.Path.GetDirectoryName(typeof(Program).Assembly.Location);
-
-        #endregion
-
-        #region main schema paths
-
-        /// <summary>
-        /// Directory of the main schema within the download repo directory
-        /// </summary>
-        public static string MainSchemaDir => System.IO.Path.Combine(LocalRepoDirectory, "specification", "2.0", "schema");
-
-        /// <summary>
-        /// schema source code file path
-        /// </summary>
-        public static string MainSchemaFile => System.IO.Path.Combine(MainSchemaDir, "glTF.schema.json");
-
-        #endregion
-
-        #region extension paths        
-        private static string ArchivedSchemaDir => System.IO.Path.Combine(LocalRepoDirectory, "extensions", "2.0", "Archived");
-        private static string KhronosSchemaDir => System.IO.Path.Combine(LocalRepoDirectory, "extensions", "2.0", "Khronos");
-        private static string VendorSchemaDir => System.IO.Path.Combine(LocalRepoDirectory, "extensions", "2.0", "Vendor");
-
-        internal static string ArchivedExtensionPath(string ext, string json)
-        {
-            return System.IO.Path.Combine(ArchivedSchemaDir, ext, "schema", json);
-        }
-
-        internal static string KhronosExtensionPath(string ext, string json)
-        {
-            return System.IO.Path.Combine(KhronosSchemaDir, ext, "schema", json);
-        }
-        
-        internal static string VendorExtensionPath(string ext, string json)
-        {
-            return System.IO.Path.Combine(VendorSchemaDir, ext, "schema", json);
-        }
-
-        internal static string CustomExtensionsPath(string ext, string json)
-        {
-            return System.IO.Path.Combine(ProgramDirectory, "Schemas", ext, "schema", json);
-        }
-
-<<<<<<< HEAD
-=======
-
->>>>>>> 3261a2d4
-        #endregion
-
-        #region code generation output paths
-
-        /// <summary>
-        /// directory within the solution where the generated code is emitted
-        /// </summary>
-        public static string TargetProjectDirectory => "src\\SharpGLTF.Core\\Schema2\\Generated";
-
-        public static string CesiumProjectDirectory => "src\\SharpGLTF.Cesium\\Schema2\\Generated";
-
-        public static string AgiProjectDirectory => "src\\SharpGLTF.Agi\\Schema2\\Generated";
-
-
-        /// <summary>
-        /// namespace of the emitted generated code
-        /// </summary>
-        public static string OutputNamespace => "SharpGLTF.Schema2";
-
-        #endregion
-    }
-}
+﻿using System;
+using System.Collections.Generic;
+using System.Text;
+
+namespace SharpGLTF
+{
+    static class Constants
+    {
+        #region root paths
+
+        public static string RemoteSchemaRepo = "https://github.com/KhronosGroup/glTF.git";
+
+        /// <summary>
+        /// Program directory
+        /// </summary>
+        public static string ProgramDirectory => System.IO.Path.GetDirectoryName(typeof(Program).Assembly.Location);
+
+        /// <summary>
+        /// Directory where the schema is downloaded and used as source
+        /// </summary>
+        public static string LocalRepoDirectory => System.IO.Path.Combine(ProgramDirectory, "glTF");
+
+        #endregion
+
+        #region main schema paths
+
+        /// <summary>
+        /// Directory of the main schema within the download repo directory
+        /// </summary>
+        public static string MainSchemaDir => System.IO.Path.Combine(LocalRepoDirectory, "specification", "2.0", "schema");
+
+        /// <summary>
+        /// schema source code file path
+        /// </summary>
+        public static string MainSchemaFile => System.IO.Path.Combine(MainSchemaDir, "glTF.schema.json");
+
+        #endregion
+
+        #region extension paths        
+        private static string ArchivedSchemaDir => System.IO.Path.Combine(LocalRepoDirectory, "extensions", "2.0", "Archived");
+        private static string KhronosSchemaDir => System.IO.Path.Combine(LocalRepoDirectory, "extensions", "2.0", "Khronos");
+        private static string VendorSchemaDir => System.IO.Path.Combine(LocalRepoDirectory, "extensions", "2.0", "Vendor");
+
+        internal static string ArchivedExtensionPath(string ext, string json)
+        {
+            return System.IO.Path.Combine(ArchivedSchemaDir, ext, "schema", json);
+        }
+
+        internal static string KhronosExtensionPath(string ext, string json)
+        {
+            return System.IO.Path.Combine(KhronosSchemaDir, ext, "schema", json);
+        }
+        
+        internal static string VendorExtensionPath(string ext, string json)
+        {
+            return System.IO.Path.Combine(VendorSchemaDir, ext, "schema", json);
+        }
+
+        internal static string CustomExtensionsPath(string ext, string json)
+        {
+            return System.IO.Path.Combine(ProgramDirectory, "Schemas", ext, "schema", json);
+        }
+
+
+        #endregion
+
+        #region code generation output paths
+
+        /// <summary>
+        /// directory within the solution where the generated code is emitted
+        /// </summary>
+        public static string TargetProjectDirectory => "src\\SharpGLTF.Core\\Schema2\\Generated";
+
+        public static string CesiumProjectDirectory => "src\\SharpGLTF.Cesium\\Schema2\\Generated";
+
+        public static string AgiProjectDirectory => "src\\SharpGLTF.Agi\\Schema2\\Generated";
+
+
+        /// <summary>
+        /// namespace of the emitted generated code
+        /// </summary>
+        public static string OutputNamespace => "SharpGLTF.Schema2";
+
+        #endregion
+    }
+}